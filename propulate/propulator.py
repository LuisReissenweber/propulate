import copy
import os
import pickle
import time
from operator import attrgetter
from pathlib import Path

import deepdiff
import numpy as np
from mpi4py import MPI

from ._globals import DUMP_TAG, INDIVIDUAL_TAG, MIGRATION_TAG, SYNCHRONIZATION_TAG


class Propulator:
    """
    Parallel propagator of populations with real migration.

    Individuals can only exist on one evolutionary island at a time, i.e., they are removed
    (i.e. deactivated for breeding) from the sending island upon emigration.
    """

    def __init__(
        self,
        loss_fn,
        propagator,
        isle_idx,
        comm=MPI.COMM_WORLD,
        generations=0,
        checkpoint_path=Path('./'),
        migration_topology=None,
        migration_prob=0.,
        emigration_propagator=None,
        unique_ind=None,
        unique_counts=None,
        rng=None,
    ):
        """
        Constructor of Propulator class.

        Parameters
        ----------
        loss_fn : callable
                  loss function to be minimized
        propagator : propulate.propagators.Propagator
                     propagator to apply for breeding
        isle_idx : int
                   index of isle
        comm : MPI communicator
               intra-isle communicator
        generations : int
                      number of generations to run
        checkpoint_path : Union[Path, str]
                          Path where checkpoints are loaded from and stored.
        migration_topology : numpy array
                             2D matrix where entry (i,j) specifies how many
                             individuals are sent by isle i to isle j
        migration_prob : float
                         per-worker migration probability
        emigration_propagator : propulate.propagators.Propagator
                                emigration propagator, i.e., how to choose individuals
                                for emigration that are sent to destination island.
                                Should be some kind of selection operator.
        unique_ind : numpy array
                     array with MPI.COMM_WORLD rank of each isle's worker 0
                     Element i specifies MPI.COMM_WORLD rank of worker 0 on isle with index i.
        unique_counts : numpy array
                        array with number of workers per isle
                        Element i specifies number of workers on isle with index i.
        rng : random.Random()
              random number generator
        """
        # Set class attributes.
        self.loss_fn = loss_fn  # callable loss function
        self.propagator = propagator  # evolutionary propagator
        if generations == 0:  # If number of iterations requested == 0.
            if MPI.COMM_WORLD.rank == 0:
                print("Requested number of generations is zero...[RETURN]")
            return
        self.generations = int(
            generations
        )  # number of generations (evaluations per individual)
        self.generation = 0 # current generation not yet evaluated
        self.isle_idx = int(isle_idx)  # isle index
        self.comm = comm  # intra-isle communicator
<<<<<<< HEAD

=======
        self.comm_inter = comm_inter  # inter-isle communicator
>>>>>>> a9f44925
        self.checkpoint_path = Path(checkpoint_path)
        self.checkpoint_path.mkdir(parents=True, exist_ok=True)
        self.migration_prob = float(migration_prob)  # per-rank migration probability
        self.migration_topology = migration_topology  # migration topology
        self.unique_ind = unique_ind  # MPI.COMM_WORLD rank of each isle's worker 0
        self.unique_counts = unique_counts  # number of workers on each isle
        self.emigration_propagator = emigration_propagator  # emigration propagator
        self.emigrated = []  # emigrated individuals to be deactivated on sending isle
        self.rng = rng

        # Load initial population of evaluated individuals from checkpoint if exists.
        load_ckpt_file = self.checkpoint_path / f'island_{self.isle_idx}_ckpt.pkl'
        if not os.path.isfile(load_ckpt_file):  # If not exists, check for backup file.
            load_ckpt_file = load_ckpt_file.with_suffix('.bkp')

        if os.path.isfile(load_ckpt_file):
            with open(load_ckpt_file, "rb") as f:
                try:
                    self.population = pickle.load(f)
                    self.generation = max([x.generation for x in self.population if x.rank == self.comm.rank]) + 1
                    if self.comm.rank == 0:
                        print(
                            "NOTE: Valid checkpoint file found. "
                            f"Resuming from generation {self.generation} of loaded population..."
                        )
                except Exception:
                    self.population = []
                    if self.comm.rank == 0:
                        print(
                            "NOTE: No valid checkpoint file found. "
                            "Initializing population randomly..."
                        )
        else:
            self.population = []
            if self.comm.rank == 0:
                print(
                    "NOTE: No valid checkpoint file given. "
                    "Initializing population randomly..."
                )

    def propulate(self, logging_interval=10, DEBUG=1):
        """
        Run actual evolutionary optimization.""

        Parameters
        ----------

        logging_interval : int
                           Print each worker's progress every
                           `logging_interval`th generation.
        """
        self._work(logging_interval, DEBUG)

    def _get_active_individuals(self):
        """
        Get active individuals in current population list.

        Returns
        -------
        active_pop : list of propulate.population.Individuals
                     currently active individuals in population
        num_actives : int
                      number of currently active individuals
        """
        active_pop = [ind for ind in self.population if ind.active]

        return active_pop, len(active_pop)

    def _breed(self):
        """
        Apply propagator to current population of active
        individuals to breed new individual.

        Returns
        -------
        ind : propulate.population.Individual
              newly bred individual
        """
        active_pop, _ = self._get_active_individuals()
        ind = self.propagator(
            active_pop
        )  # Breed new individual from active population.
        ind.generation = self.generation  # Set generation.
        ind.rank = self.comm.rank  # Set worker rank.
        ind.active = True  # If True, individual is active for breeding.
        ind.isle = self.isle_idx  # Set birth island.
        ind.current = self.comm.rank  # Set worker responsible for migration.
        ind.migration_steps = 0  # Set number of migration steps performed.
        return ind  # Return new individual.

    def _evaluate_individual(self, DEBUG):
        """
        Breed and evaluate individual.
        """
        ind = self._breed()  # Breed new individual.
        start_time = time.time()
        ind.loss = self.loss_fn(ind)  # Evaluate its loss.
        ind.evaltime = time.time()
        ind.evalperiod = ind.evaltime - start_time
        self.population.append(
            ind
        )  # Add evaluated individual to own worker-local population.
        if DEBUG == 2:
            print(
                f"I{self.isle_idx} W{self.comm.rank} G{self.generation}: BREEDING\n"
                f"Bred and evaluated individual {ind}.\n"
            )

        # Tell other workers in own isle about results to synchronize their populations.
        for r in range(self.comm.size):  # Loop over ranks in intra-isle communicator.
            if r == self.comm.rank:
                continue  # No self-talk.
            self.comm.send(copy.deepcopy(ind), dest=r, tag=INDIVIDUAL_TAG)

    def _receive_intra_isle_individuals(self, DEBUG):
        """
        Check for and possibly receive incoming individuals
        evaluated by other workers within own isle.

        Parameters
        ----------
        DEBUG : bool
                flag for additional debug prints
        """
        log_string = f"I{self.isle_idx} W{self.comm.rank} G{self.generation}: INTRA-ISLE SYNCHRONIZATION\n"
        probe_ind = True
        while probe_ind:
            stat = (
                MPI.Status()
            )  # Retrieve status of reception operation, including source and tag.
            probe_ind = self.comm.iprobe(
                source=MPI.ANY_SOURCE, tag=INDIVIDUAL_TAG, status=stat
            )
            # If True, continue checking for incoming messages. Tells whether message corresponding
            # to filters passed is waiting for reception via a flag that it sets.
            # If no such message has arrived yet, it returns False.
            log_string += f"Incoming individual to receive?...{probe_ind}\n"
            if probe_ind:
                # Receive individual and add it to own population.
                ind_temp = self.comm.recv(source=stat.Get_source(), tag=INDIVIDUAL_TAG)
                self.population.append(
                    ind_temp
                )  # Add received individual to own worker-local population.
                log_string += f"Added individual {ind_temp} from W{stat.Get_source()} to own population.\n"
        _, n_active = self._get_active_individuals()
        log_string += (
            f"After probing within isle: {n_active}/{len(self.population)} active.\n"
        )
        if DEBUG == 2:
            print(log_string)

    def _send_emigrants(self, DEBUG):
        """
        Perform migration, i.e. isle sends individuals out to other islands.

        Parameters
        ----------
        DEBUG : bool
                flag for additional debug prints
        """
        log_string = f"I{self.isle_idx} W{self.comm.rank} G{self.generation}: EMIGRATION\n"
        # Determine relevant line of migration topology.
        to_migrate = self.migration_topology[self.isle_idx, :]
        num_emigrants = np.sum(
            to_migrate
        )  # Determine overall number of emigrants to be sent out.
        eligible_emigrants = [
            ind
            for ind in self.population
            if ind.active and ind.current == self.comm.rank
        ]

        # Only perform migration if overall number of emigrants to be sent
        # out is smaller than current number of eligible emigrants.
        if num_emigrants <= len(eligible_emigrants):
            # Select all migrants to be sent out in this migration step.
            emigrator = self.emigration_propagator(
                num_emigrants
            )  # Set up emigration propagator.
            all_emigrants = emigrator(
                eligible_emigrants
            )  # Choose `offspring` eligible emigrants.
            self.rng.shuffle(all_emigrants)
            # Loop through relevant part of migration topology.
            offsprings_sent = 0
            for target_isle, offspring in enumerate(to_migrate):
                if offspring == 0:
                    continue
                # Determine MPI.COMM_WORLD ranks of workers on target isle.
                displ = self.unique_ind[target_isle]
                count = self.unique_counts[target_isle]
                dest_isle = np.arange(displ, displ + count)

                # Worker sends *different* individuals to each target isle.
                emigrants = all_emigrants[
                    offsprings_sent: offsprings_sent + offspring
                ]  # Choose `offspring` eligible emigrants.
                offsprings_sent += offspring
                log_string += f"Chose {len(emigrants)} emigrant(s): {emigrants}\n"

                # Deactivate emigrants on sending isle (true migration).
                for r in range(
                    self.comm.size
                ):  # Send emigrants to other intra-isle workers for deactivation.
                    if r == self.comm.rank:
                        continue  # No self-talk.
                    self.comm.send(
                        copy.deepcopy(emigrants), dest=r, tag=SYNCHRONIZATION_TAG
                    )
                    log_string += f"Sent {len(emigrants)} individual(s) {emigrants} to intra-isle W{r} to deactivate.\n"

                # Send emigrants to target island.
                departing = copy.deepcopy(emigrants)
                # Determine new responsible worker on target isle.
                for ind in departing:
                    ind.current = self.rng.randrange(0, count)
                for r in dest_isle:  # Loop through MPI.COMM_WORLD destination ranks.
                    MPI.COMM_WORLD.send(
                        copy.deepcopy(departing), dest=r, tag=MIGRATION_TAG
                    )
                    log_string += (
                        f"Sent {len(departing)} individual(s) to W{r-self.unique_ind[target_isle]} "
                        + f"on target I{target_isle}.\n"
                    )

                # Deactivate emigrants for sending worker.
                for emigrant in emigrants:
                    # Look for emigrant to deactivate in original population list.
                    to_deactivate = [
                        idx
                        for idx, ind in enumerate(self.population)
                        if ind == emigrant
                        and ind.migration_steps == emigrant.migration_steps
                    ]
                    assert len(to_deactivate) == 1  # There should be exactly one!
                    _, n_active_before = self._get_active_individuals()
                    self.population[
                        to_deactivate[0]
                    ].active = False  # Deactivate emigrant in population.
                    _, n_active_after = self._get_active_individuals()
                    log_string += (
                        f"Deactivated own emigrant {self.population[to_deactivate[0]]}. "
                        + f"Active before/after: {n_active_before}/{n_active_after}\n"
                    )
            _, n_active = self._get_active_individuals()
            log_string += (
                f"After emigration: {n_active}/{len(self.population)} active.\n"
            )

            if DEBUG == 2:
                print(log_string)

        else:
            if DEBUG == 2:
                print(
                    f"I{self.isle_idx} W{self.comm.rank} G{self.generation}: \n"
                    f"Population size {len(eligible_emigrants)} too small "
                    f"to select {num_emigrants} migrants."
                )

    def _receive_immigrants(self, DEBUG):
        """
        Check for and possibly receive immigrants send by other islands.

        Parameters
        ----------
        DEBUG : bool
                flag for additional debug prints
        """
        log_string = f"I{self.isle_idx} W{self.comm.rank} G{self.generation}: IMMIGRATION\n"
        probe_migrants = True
        while probe_migrants:
            stat = MPI.Status()
            probe_migrants = MPI.COMM_WORLD.iprobe(
                source=MPI.ANY_SOURCE, tag=MIGRATION_TAG, status=stat
            )
            log_string += f"Immigrant(s) to receive?...{probe_migrants}\n"
            if probe_migrants:
                immigrants = MPI.COMM_WORLD.recv(
                    source=stat.Get_source(), tag=MIGRATION_TAG
                )
                log_string += (
                    f"Received {len(immigrants)} immigrant(s) from global "
                    f"W{stat.Get_source()}: {immigrants}\n"
                )
                for immigrant in immigrants:
                    immigrant.migration_steps += 1
                    assert immigrant.active is True
                    catastrophic_failure = (
                        len(
                            [
                                ind
                                for ind in self.population
                                if ind == immigrant
                                and immigrant.migration_steps == ind.migration_steps
                                and immigrant.current == ind.current
                            ]
                        )
                        > 0
                    )
                    if catastrophic_failure:
                        raise RuntimeError(
                            log_string
                            + f"Identical immigrant {immigrant} already active on target I{self.isle_idx}."
                        )
                    self.population.append(
                        copy.deepcopy(immigrant)
                    )  # Append immigrant to population.
                    log_string += f"Added immigrant {immigrant} to population.\n"

                    # NOTE Do not remove obsolete individuals from population upon immigration
                    # as they should be deactivated in the next step anyways.

        _, n_active = self._get_active_individuals()
        log_string += f"After immigration: {n_active}/{len(self.population)} active.\n"

        if DEBUG == 2:
            print(log_string)

    def _check_emigrants_to_deactivate(self):
        """
        Redundant safety check for existence of emigrants that could not be deactived in population.
        """
        check = False
        # Loop over emigrants still to be deactivated.
        for idx, emigrant in enumerate(self.emigrated):
            existing_ind = [
                ind
                for ind in self.population
                if ind == emigrant and ind.migration_steps == emigrant.migration_steps
            ]
            if len(existing_ind) > 0:
                check = True
                break
        if check:
            # Check equivalence of actual traits, i.e., hyperparameter values.
            compare_traits = True
            for key in emigrant.keys():
                if existing_ind[0][key] == emigrant[key]:
                    continue
                else:
                    compare_traits = False
                    break

            log_string = (
                f"I{self.isle_idx} W{self.comm.rank} G{self.generation}:\n"
                + f"Currently in emigrated: {emigrant}\n"
                + f"I{self.isle_idx} W{self.comm.rank} G{self.generation}: Currently in population: {existing_ind}\n"
                + "Equivalence check: "
                + str(existing_ind[0] == emigrant)
                + str(compare_traits)
                + str(existing_ind[0].loss == self.emigrated[idx].loss)
                + str(existing_ind[0].active == emigrant.active)
                + str(existing_ind[0].current == emigrant.current)
                + str(existing_ind[0].isle == emigrant.isle)
                + str(existing_ind[0].migration_steps == emigrant.migration_steps)
            )
            print(log_string)

        return check

    def _deactivate_emigrants(self, DEBUG):
        """
        Check for and possibly receive emigrants from other intra-isle workers to be deactivated.

        Parameters
        ----------
        DEBUG : bool
                flag for additional debug prints
        """
        log_string = f"I{self.isle_idx} W{self.comm.rank} G{self.generation}: DEACTIVATION\n"
        probe_sync = True
        while probe_sync:
            stat = MPI.Status()
            probe_sync = self.comm.iprobe(
                source=MPI.ANY_SOURCE, tag=SYNCHRONIZATION_TAG, status=stat
            )
            log_string += f"Emigrants from others to be deactivated to be received?...{probe_sync}\n"
            if probe_sync:
                # Receive new emigrants.
                new_emigrants = self.comm.recv(
                    source=stat.Get_source(), tag=SYNCHRONIZATION_TAG
                )
                # Add new emigrants to list of emigrants to be deactivated.
                self.emigrated = self.emigrated + copy.deepcopy(new_emigrants)
                log_string += (
                    f"Got {len(new_emigrants)} new emigrant(s) {new_emigrants} "
                    + f"from W{stat.Get_source()} to be deactivated.\n"
                    + f"Overall {len(self.emigrated)} individuals to deactivate: {self.emigrated}\n"
                )
            # TODO In while loop or not?
            emigrated_copy = copy.deepcopy(self.emigrated)
            for emigrant in emigrated_copy:
                assert emigrant.active is True
                to_deactivate = [
                    idx
                    for idx, ind in enumerate(self.population)
                    if ind == emigrant
                    and ind.migration_steps == emigrant.migration_steps
                ]
                if len(to_deactivate) == 0:
                    log_string += (
                        f"Individual {emigrant} to deactivate not yet received.\n"
                    )
                    continue
                assert len(to_deactivate) == 1
                self.population[to_deactivate[0]].active = False
                to_remove = [
                    idx
                    for idx, ind in enumerate(self.emigrated)
                    if ind == emigrant
                    and ind.migration_steps == emigrant.migration_steps
                ]
                assert len(to_remove) == 1
                self.emigrated.pop(to_remove[0])
                log_string += (
                    f"Deactivated {self.population[to_deactivate[0]]}.\n"
                    + f"{len(self.emigrated)} individuals in emigrated.\n"
                )
        _, n_active = self._get_active_individuals()
        log_string += (
            "After synchronization: "
            + f"{n_active}/{len(self.population)} active.\n"
            + f"{len(self.emigrated)} individuals in emigrated.\n"
        )
        if DEBUG == 2:
            print(log_string)

    def _get_unique_individuals(self):
        """
        Get unique individuals (in terms of traits + loss) in current population.

        Returns
        ----------
        unique_inds : list of propulate.population.Individuals
                      list of unique individuals
        """
        unique_inds = []
        for individual in self.population:
            considered = False
            for ind in unique_inds:
                # Check for equivalence of traits only when
                # determining unique individuals. To do so, use
                # self.equals(other) member function of Individual()
                # class instead of `==` operator.
                if individual.equals(ind):
                    considered = True
                    break
            if not considered:
                unique_inds.append(individual)
        return unique_inds

    def _check_for_duplicates(self, active, DEBUG):
        """
        Check for duplicates in current population.

        For pollination, duplicates are allowed as emigrants are sent as copies
        and not deactivated on sending isle.

        Parameters
        ----------
        DEBUG : bool
                flag for additional debug prints
        """
        if active:
            population, _ = self._get_active_individuals()
        else:
            population = self.population
        unique_inds = []
        occurrences = []
        for individual in population:
            considered = False
            for ind in unique_inds:
                if individual == ind:
                    considered = True
                    break
            if not considered:
                num_copies = population.count(individual)
                if DEBUG == 2:
                    print(
                        f"I{self.isle_idx} W{self.comm.rank} G{self.generation}: "
                        f"{individual} occurs {num_copies} time(s)."
                    )
                unique_inds.append(individual)
                occurrences.append([individual, num_copies])
        return occurrences, unique_inds

    def _check_intra_isle_synchronization(self, populations):
        """
        Check synchronization of populations of workers within one isle.

        Parameters
        ----------
        populations : list of population lists with
                      propulate.population.Individual() instances

        Returns
        -------
        synchronized : bool
                       If True, populations are synchronized.
        """
        synchronized = True
        for population in populations:
            diffi = deepdiff.DeepDiff(population, populations[0], ignore_order=True)
            if len(diffi) == 0:
                continue
            print(
                f"I{self.isle_idx} W{self.comm.rank}: Population not synchronized:\n"
                f"{diffi}\n"
            )
            synchronized = False
        return synchronized

    def _work(self, logging_interval, DEBUG):
        """
        Execute evolutionary algorithm in parallel.
        """

        if self.comm.rank == 0:
            print(f"I{self.isle_idx} has {self.comm.size} workers.")

        dump = True if self.comm.rank == 0 else False
        migration = True if self.migration_prob > 0 else False
        MPI.COMM_WORLD.barrier()

        # Loop over generations.
        while self.generations <= -1 or self.generation < self.generations:

            if DEBUG == 1 and self.generation % int(logging_interval) == 0:
                print(
                    f"I{self.isle_idx} W{self.comm.rank}: In generation {self.generation}..."
                )

            # Breed and evaluate individual.
            self._evaluate_individual(DEBUG)

            # Check for and possibly receive incoming individuals from other intra-isle workers.
            self._receive_intra_isle_individuals(DEBUG)

            # Migration.
            if migration:

                # Emigration: Isle sends individuals out.
                # Happens on per-worker basis with certain probability.
                if self.rng.random() < self.migration_prob:
                    self._send_emigrants(DEBUG)

                # Immigration: Check for incoming individuals from other isles.
                self._receive_immigrants(DEBUG)

                # Emigration: Check for emigrants from other intra-isle workers to be deactivated.
                self._deactivate_emigrants(DEBUG)
                if DEBUG == 2:
                    check = self._check_emigrants_to_deactivate()
                    assert check is False

            if dump:  # Dump checkpoint.
                if DEBUG == 2:
                    print(
                        f"I{self.isle_idx} W{self.comm.rank} G{self.generation}: Dumping checkpoint..."
                    )
                save_ckpt_file = self.checkpoint_path / f'island_{self.isle_idx}_ckpt.pkl'
                if os.path.isfile(save_ckpt_file):
                    try:
                        os.replace(save_ckpt_file, save_ckpt_file.with_suffix(".bkp"))
                    except Exception as e:
                        print(e)
                with open(save_ckpt_file, "wb") as f:
                    pickle.dump((self.population), f)

                dest = self.comm.rank + 1 if self.comm.rank + 1 < self.comm.size else 0
                self.comm.send(copy.deepcopy(dump), dest=dest, tag=DUMP_TAG)
                dump = False

            stat = MPI.Status()
            probe_dump = self.comm.iprobe(
                source=MPI.ANY_SOURCE, tag=DUMP_TAG, status=stat
            )
            if probe_dump:
                dump = self.comm.recv(source=stat.Get_source(), tag=DUMP_TAG)
                if DEBUG == 2:
                    print(
                        f"I{self.isle_idx} W{self.comm.rank} G{self.generation}: "
                        f"Going to dump next: {dump}. Before: W{stat.Get_source()}"
                    )

            # Go to next generation.
            self.generation += 1

        # Having completed all generations, the workers have to wait for each other.
        # Once all workers are done, they should check for incoming messages once again
        # so that each of them holds the complete final population and the found optimum
        # irrespective of the order they finished.

        MPI.COMM_WORLD.barrier()
        if MPI.COMM_WORLD.rank == 0:
            print("OPTIMIZATION DONE.\nNEXT: Final checks for incoming messages...")
        MPI.COMM_WORLD.barrier()

        # Final check for incoming individuals evaluated by other intra-isle workers.
        self._receive_intra_isle_individuals(DEBUG)
        MPI.COMM_WORLD.barrier()

        if migration:
            # Final check for incoming individuals from other islands.
            self._receive_immigrants(DEBUG)
            MPI.COMM_WORLD.barrier()

            # Emigration: Final check for emigrants from other intra-isle workers to be deactivated.
            self._deactivate_emigrants(DEBUG)

            if DEBUG == 1:
                check = self._check_emigrants_to_deactivate()
                assert check is False
                MPI.COMM_WORLD.barrier()
                if len(self.emigrated) > 0:
                    print(
                        f"I{self.isle_idx} W{self.comm.rank} G{self.generation}: "
                        f"Finally {len(self.emigrated)} individual(s) in emigrated: {self.emigrated}:\n"
                        f"{self.population}"
                    )
                    self._deactivate_emigrants(DEBUG)
                    check = self._check_emigrants_to_deactivate()
                    assert check is False

            MPI.COMM_WORLD.barrier()

        # Final checkpointing on rank 0.
        save_ckpt_file = self.checkpoint_path / f'island_{self.isle_idx}_ckpt.pkl'
        if self.comm.rank == 0:  # Dump checkpoint.
            if os.path.isfile(save_ckpt_file):
                try:
                    os.replace(save_ckpt_file, save_ckpt_file.with_suffix(".bkp"))
                except Exception as e:
                    print(e)
                with open(save_ckpt_file, "wb") as f:
                    pickle.dump((self.population), f)

        MPI.COMM_WORLD.barrier()
        stat = MPI.Status()
        probe_dump = self.comm.iprobe(source=MPI.ANY_SOURCE, tag=DUMP_TAG, status=stat)
        if probe_dump:
            dump = self.comm.recv(source=stat.Get_source(), tag=DUMP_TAG)
        MPI.COMM_WORLD.barrier()

    def summarize(self, top_n=1, out_file="summary.png", DEBUG=1):
        """
        Get top-n results from propulate optimization.

        Parameters
        ----------
        top_n : int
                number of best results to report
        out_file : string
                   path to results plot (rank-specific loss vs. generation)
        """
        top_n = int(top_n)
        active_pop, num_active = self._get_active_individuals()
        assert (np.all( np.array(self.comm.allgather(num_active), dtype=int) == num_active ))
        total = int(MPI.COMM_WORLD.allreduce(num_active/self.unique_counts[self.isle_idx]))

        MPI.COMM_WORLD.barrier()
        if MPI.COMM_WORLD.rank == 0:
            print("\n###########")
            print("# SUMMARY #")
            print("###########\n")
            print(
                f"Number of currently active individuals is {total}. "
                f"\nExpected overall number of evaluations is {self.generations*MPI.COMM_WORLD.size}."
            )
        # Only double-check number of occurrences of each individual for DEBUG level 2.
        if DEBUG == 2:
            populations = self.comm.gather(self.population, root=0)
            occurrences, _ = self._check_for_duplicates(True, DEBUG)
            if self.comm.rank == 0:
                if self._check_intra_isle_synchronization(populations):
                    res_str = (
                        f"I{self.isle_idx}: Populations among workers synchronized."
                    )
                else:
                    res_str = f"I{self.isle_idx}: Populations among workers not synchronized:\n{populations}"
                res_str += f"I{self.isle_idx}: {len(active_pop)}/{len(self.population)} individuals active ({len(occurrences)} unique)."
                print(res_str)
        MPI.COMM_WORLD.barrier()
        if DEBUG == 0:
            best = min(self.population, key=attrgetter("loss"))
            if self.comm.rank == 0:
               res_str = f"Top result on isle {self.isle_idx}: {best}\n"
               print(res_str)
        else:
            unique_pop = self._get_unique_individuals()
            unique_pop.sort(key=lambda x: x.loss)
            best = unique_pop[:top_n]
            if self.comm.rank == 0:
                res_str = f"Top {top_n} result(s) on isle {self.isle_idx}:\n"
                for i in range(top_n):
                    res_str += f"({i+1}): {unique_pop[i]}\n"
                print(res_str)
        return MPI.COMM_WORLD.allgather(best)<|MERGE_RESOLUTION|>--- conflicted
+++ resolved
@@ -83,11 +83,6 @@
         self.generation = 0 # current generation not yet evaluated
         self.isle_idx = int(isle_idx)  # isle index
         self.comm = comm  # intra-isle communicator
-<<<<<<< HEAD
-
-=======
-        self.comm_inter = comm_inter  # inter-isle communicator
->>>>>>> a9f44925
         self.checkpoint_path = Path(checkpoint_path)
         self.checkpoint_path.mkdir(parents=True, exist_ok=True)
         self.migration_prob = float(migration_prob)  # per-rank migration probability
