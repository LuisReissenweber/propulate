import logging
import platform
import random
from pathlib import Path
<<<<<<< HEAD
from typing import Callable, Union, List, Type, Generator
=======
from typing import Callable, List, Optional, Type, Union
>>>>>>> 547c1fbf

import numpy as np
from mpi4py import MPI

from .migrator import Migrator
from .pollinator import Pollinator
from .population import Individual
from .propagators import Propagator, SelectMin, SelectMax
from .surrogate import Surrogate

log = logging.getLogger(__name__)  # Get logger instance.


class Islands:
    """
    Wrapper class for Propulate optimization runs with multiple separate evolutionary islands.

    Propulate employs an island model, which combines independent evolution of self-contained subpopulations with
    intermittent exchange of selected individuals. To coordinate the search globally, each island occasionally delegates
    migrants to be included in the target islands' populations. With worse performing islands typically receiving
    candidates from better performing ones, islands communicate genetic information competitively, thus increasing
    diversity among the subpopulations compared to panmictic models.

    Attributes
    ----------
    propulator : propulate.Propulator
        The Propulator instance performing the actual optimization.

    Methods
    -------
    evolve()
        Run Propulate optimization and summarize results.
    """

    def __init__(
        self,
        loss_fn: Union[Callable, Generator[float, None, None]],
        propagator: Propagator,
        rng: random.Random,
        generations: int = 0,
        num_islands: int = 1,
        island_sizes: Optional[np.ndarray] = None,
        migration_topology: Optional[np.ndarray] = None,
        migration_probability: float = 0.0,
        emigration_propagator: Type[Propagator] = SelectMin,
        immigration_propagator: Type[Propagator] = SelectMax,
        pollination: bool = True,
        checkpoint_path: Union[str, Path] = Path("./"),
<<<<<<< HEAD
        surrogate_factory: Callable[[], Surrogate] = None,
=======
        ranks_per_worker: int = 1,
>>>>>>> 547c1fbf
    ) -> None:
        """
        Initialize an island model with the given parameters.

        Parameters
        ----------
<<<<<<< HEAD
        loss_fn: Union[Callable, Generator[float, None, None]]
                 loss function to be minimized
        propagator: propulate.propagators.Propagator
                    propagator to apply for breeding
        rng: random.Random
             random number generator
        generations: int
                     number of generations
        num_islands: int
                     number of separate, equally sized evolutionary islands (ignored if ``island_sizes`` is not None)
                     (differences +-1 possible due to load balancing)
        island_sizes: numpy.ndarray
                      array with numbers of workers for each island (heterogeneous case)
        migration_topology: numpy.ndarray
                            2D matrix where entry (i,j) specifies how many individuals are sent
                            by island i to island j
                            (int: absolute number, float: relative fraction of population)
        migration_probability: float
                               probability of migration after each generation
        emigration_propagator: type[propulate.propagators.Propagator]
                               emigration propagator, i.e., how to choose individuals for emigration
                               that are sent to destination island.
                               Should be some kind of selection operator.
        immigration_propagator: type[propulate.propagators.Propagator]
                                immigration propagator, i.e., how to choose individuals on target island
                                to be replaced by immigrants.
                                Should be some kind of selection operator.
        pollination: bool
                     If True, copies of emigrants are sent, otherwise, emigrants are removed from
                     original island.
        checkpoint_path: Union[Path, str]
                         Path where checkpoints are loaded from and stored.
        surrogate_factory: Callable[[], Surrogate]
                           Function that returns a new instance of a Surrogate model.
                           Only used when loss_fn is a generator function.
=======
        loss_fn : Callable
            The loss function to be minimized.
        propagator : propulate.propagators.Propagator
            The propagator, i.e., evolutionary operator, to apply for breeding.
        rng : random.Random
             The separate random number generator for the Propulate optimization.
        generations : int, optional
            The number of generations. Default is 0.
        num_islands : int, optional
            The number of separate equally sized evolutionary islands. Ignored if ``island_sizes`` is not ``None``.
            Differences of +-1 are possible due to load balancing. Default is 1.
        island_sizes : numpy.ndarray[int], optional
            An array with numbers of workers for each island (heterogeneous case).
        migration_topology : numpy.ndarray[int], optional
            A two-dimensional matrix where entry (i,j) specifies how many individuals are sent by island i to island j
        migration_probability : float, optional
            The probability of migration after each generation.
        emigration_propagator : Type[propulate.propagators.Propagator], optional
            The emigration propagator, i.e., how to choose individuals for emigration that are sent to the destination
            island. Should be some kind of selection operator. Default is ``SelectMin``.
        immigration_propagator : Type[propulate.propagators.Propagator], optional
            The immigration propagator, i.e., how to choose individuals on the target island to be replaced by the
            immigrants. Should be some kind of selection operator. Default is ``SelectMax``.
        pollination : bool, optional
            If True, copies of emigrants are sent; otherwise, emigrants are removed from the original island.
            Default is True.
        checkpoint_path : pathlib.Path | str, optional
            The path where checkpoints are loaded from and stored to. Default is the current working directory.
        ranks_per_worker : int, optional
            The number of ranks per worker. Default is 1.
>>>>>>> 547c1fbf

        Raises
        ------
        ValueError
            If the overall number of ranks is not evenly divisible by the requested number of ranks per worker.
            If the specified number of islands is smaller than 1.
            If the number of workers in the custom worker distribution does not equal overall number of ranks.
            If a custom migration topology has the wrong shape.
            If the migration probability is not within [0, 1].
        """
        # Set up full world communicator.
        full_world_rank, full_world_size = MPI.COMM_WORLD.rank, MPI.COMM_WORLD.size

        if full_world_rank == 0:
            print(
                "#################################################\n"
                "# PROPULATE: Parallel Propagator of Populations #\n"
                "#################################################\n"
            )
            if "Windows" not in platform.system():
                print(
                    "        ⠀⠀⠀⠈⠉⠛⢷⣦⡀⠀⣀⣠⣤⠤⠄⠀⠀⠀⠀⠀⠀⠀⠀⠀⠀⠀⠀⠀⠀⠀\n"
                    "⠀        ⠀⠀⠀⠀⠀⣀⣻⣿⣿⣿⣋⣀⡀⠀⠀⢀⣠⣤⣄⡀⠀⠀⠀⠀⠀⠀⠀⠀⠀\n"
                    "⠀        ⠀⠀⣠⠾⠛⠛⢻⣿⣿⣿⠟⠛⠛⠓⠢⠀⠀⠉⢿⣿⣆⣀⣠⣤⣀⣀⠀⠀⠀\n"
                    "⠀        ⠀⠘⠁⠀⠀⣰⡿⠛⠿⠿⣧⡀⠀⠀⢀⣤⣤⣤⣼⣿⣿⣿⡿⠟⠋⠉⠉⠀⠀\n"
                    "⠀        ⠀⠀⠀⠀⠠⠋⠀⠀⠀⠀⠘⣷⡀⠀⠀⠀⠀⠹⣿⣿⣿⠟⠻⢶⣄⠀⠀⠀⠀\n"
                    "⠀⠀        ⠀⠀⠀⠀⠀⠀⠀⠀⠀⠀⠸⣧⠀⠀⠀⠀⢠⡿⠁⠀⠀⠀⠀⠈⠀⠀⠀⠀\n"
                    "⠀⠀        ⠀⠀⠀⠀⠀⠀⠀⠀⠀⠀⠀⢿⡄⠀⠀⢠⡟⠀⠀⠀⠀⠀⠀⠀⠀⠀⠀⠀\n"
                    "⠀⠀        ⠀⠀⠀⠀⠀⠀⠀⠀⠀⠀⠀⢸⡇⠀⠀⣾⠁⠀⠀⠀⠀⠀⠀⠀⠀⠀⠀⠀\n"
                    "⠀        ⣤⣤⣤⣤⣤⣤⡤⠄⠀⠀⣀⡀⢸⡇⢠⣤⣁⣀⠀⠀⠠⢤⣤⣤⣤⣤⣤⣤⠀\n"
                    "⠀⠀⠀⠀⠀        ⠀⣀⣤⣶⣾⣿⣿⣷⣤⣤⣾⣿⣿⣿⣿⣷⣶⣤⣀⠀⠀⠀⠀⠀⠀\n"
                    "        ⠀⠀⠀⣠⣴⣿⣿⣿⣿⣿⣿⣿⣿⣿⣿⣿⣿⣿⣿⣿⣿⣿⣿⣿⣿⣦⣄⠀⠀⠀\n"
                    "⠀        ⠀⠼⠿⣿⣿⠿⠛⠉⠉⠉⠙⠛⠿⣿⣿⠿⠛⠛⠛⠛⠿⢿⣿⣿⠿⠿⠇⠀⠀\n"
                    "⠀        ⢶⣤⣀⣀⣠⣴⠶⠛⠋⠙⠻⣦⣄⣀⣀⣠⣤⣴⠶⠶⣦⣄⣀⣀⣠⣤⣤⡶⠀\n"
                    "        ⠀⠀⠈⠉⠉⠉⠀⠀⠀⠀⠀⠀⠀⠉⠉⠉⠉⠀⠀⠀⠀⠀⠉⠉⠉⠉⠀⠀⠀⠀\n"
                )

        # Split the full world communicator into (multi rank) workers.
        if full_world_size % ranks_per_worker != 0:
            raise ValueError(
                f"The number of overall ranks, i.e., {full_world_size}, should be evenly divisible by "
                f"the number of ranks per worker, i.e., {ranks_per_worker}."
            )
        worker_idx = (
            full_world_rank // ranks_per_worker
        )  # This is the same for full world ranks belonging to the same worker.
        if ranks_per_worker > 1:
            # Create new communicators by splitting MPI.COMM_WORLD into group of sub-communicators based on
            # input values `color` and `key`. `color` determines to which new communicator each processes will belong.
            # `key` determines the ordering (rank) within each new communicator.
            worker_sub_comm = MPI.COMM_WORLD.Split(
                color=worker_idx, key=full_world_rank
            )

        else:
            worker_sub_comm = MPI.COMM_SELF

        # Create the Propulate world communicator, consisting of rank 0 of each worker's sub communicator.
        worker_root_ranks = [
            rank
            for rank in list(range(full_world_size))
            if rank % ranks_per_worker == 0
        ]
        propulate_world_group = MPI.COMM_WORLD.group.Incl(worker_root_ranks)
        propulate_world_comm = MPI.COMM_WORLD.Create_group(propulate_world_group)

        # Make sure that the Propulate world communicator is only defined on rank 0 of each worker's sub communicator.
        # Only those ranks are involved in the actual Propulate optimization logic and need to know about the related
        # variables and settings.
        if full_world_rank in worker_root_ranks:
            propulate_world_rank, propulate_world_size = (
                propulate_world_comm.rank,
                propulate_world_comm.size,
            )
        else:
            propulate_world_comm = None

        # Set up Propulate optimization logic only on ranks that are part of the Propulate world communicator.
        if propulate_world_comm is not None:
            # Homogeneous case with equal island sizes (differences of +-1 possible due to load balancing).
            if island_sizes is None:
                if num_islands < 1:
                    raise ValueError(
                        f"Invalid number of evolutionary islands, needs to be >= 1 but was {num_islands}."
                    )
                base_size = (
                    propulate_world_size // num_islands
                )  # Base number of workers of each island
                remainder = (
                    propulate_world_size % num_islands
                )  # Number of remaining workers to be distributed
                island_sizes = base_size * np.ones(num_islands, dtype=int)
                island_sizes[
                    :remainder
                ] += 1  # Distribute remaining workers equally for balanced load.

            # Heterogeneous case with user-defined island sizes.
            if np.sum(island_sizes) != propulate_world_size:
                raise ValueError(
                    f"There should be COMM_WORLD.size = {propulate_world_size} workers "
                    f"but only {np.sum(island_sizes)} were specified."
                )
            num_islands = island_sizes.size  # Determine number of islands.

            #  Set up intra-island communicator for communication within each island.
            island_colors = np.concatenate(
                [idx * np.ones(el, dtype=int) for idx, el in enumerate(island_sizes)]
            ).ravel()
            island_idx = island_colors[
                propulate_world_rank
            ]  # Determine island index (which is also each rank's intra color).
            island_key = propulate_world_rank

            # Determine displacements as positions of unique elements, where # unique elements equals number of islands.
            _, island_displs = np.unique(island_colors, return_index=True)

            if full_world_rank == 0:
                log.info(
                    f"Worker distribution {island_colors} with island counts "
                    f"{island_sizes} and island displacements {island_displs}."
                )

            island_comm = propulate_world_comm.Split(color=island_idx, key=island_key)

            # Set up migration topology.
            if migration_topology is None:
                migration_topology = np.ones((num_islands, num_islands), dtype=int)
                np.fill_diagonal(migration_topology, 0)  # No island self-talk.
                if full_world_rank == 0:
                    log.info(
                        "NOTE: No migration topology given, using fully connected top-1 topology."
                    )

            if full_world_rank == 0:
                log.info(
                    f"Migration topology {migration_topology} has shape {migration_topology.shape}."
                )

            if migration_topology.shape != (num_islands, num_islands):
                raise ValueError(
                    f"Migration topology must be a quadratic matrix of size "
                    f"{island_displs.size} x {island_displs.size} but has shape {migration_topology.shape}."
                )

            if migration_probability > 1.0:
                raise ValueError(
                    f"Migration probability must be in [0, 1] but was set to {migration_probability}."
                )
            migration_prob_rank = migration_probability / island_comm.size

            if full_world_rank == 0:
                log.info(
                    f"NOTE: Island migration probability {migration_probability} "
                    f"results in per-rank migration probability {migration_prob_rank}.\n"
                    "Starting parallel optimization process."
                )
        else:
            migration_prob_rank = None
            island_displs = None
            island_idx = None
            island_comm = None
            emigration_propagator = None
            immigration_propagator = None

        MPI.COMM_WORLD.barrier()
        # Set up one Propulator for each island.
        if pollination is False:
            if full_world_rank == 0:
                log.info("Use island model with real migration.")
            self.propulator = Migrator(
                loss_fn=loss_fn,
                propagator=propagator,
                rng=rng,
                island_idx=island_idx,
                island_comm=island_comm,
                propulate_comm=propulate_world_comm,
                worker_sub_comm=worker_sub_comm,
                generations=generations,
                checkpoint_path=checkpoint_path,
                migration_topology=migration_topology,
                migration_prob=migration_prob_rank,
                emigration_propagator=emigration_propagator,
                island_displs=island_displs,
                island_counts=island_sizes,
<<<<<<< HEAD
                rng=rng,
                surrogate_factory=surrogate_factory,
=======
>>>>>>> 547c1fbf
            )
        else:
            if full_world_rank == 0:
                log.info("Use island model with pollination.")
            self.propulator = Pollinator(
                loss_fn=loss_fn,
                propagator=propagator,
                rng=rng,
                island_idx=island_idx,
                island_comm=island_comm,
                propulate_comm=propulate_world_comm,
                worker_sub_comm=worker_sub_comm,
                generations=generations,
                checkpoint_path=checkpoint_path,
                migration_topology=migration_topology,
                migration_prob=migration_prob_rank,
                emigration_propagator=emigration_propagator,
                immigration_propagator=immigration_propagator,
                island_displs=island_displs,
                island_counts=island_sizes,
<<<<<<< HEAD
                rng=rng,
                surrogate_factory=surrogate_factory,
=======
>>>>>>> 547c1fbf
            )

    def _run(
        self, top_n: int = 3, logging_interval: int = 10, debug: int = 1
    ) -> List[Union[List[Individual], Individual]]:
        """
        Run Propulate optimization.

        Parameters
        ----------
        top_n : int
            The number of best results to report.
        logging_interval : int
            The logging interval.
        debug : int
            The debug level.

        Returns
        -------
        List[List[propulate.Individual] | propulate.Individual]
            The top-n best individuals on each island.
        """
        self.propulator.propulate(logging_interval, debug)
        return self.propulator.summarize(top_n, debug)

    def evolve(
        self, top_n: int = 3, logging_interval: int = 10, debug: int = 1
    ) -> List[Union[List[Individual], Individual]]:
        """
        Run Propulate optimization and summarize results.

        Parameters
        ----------
        top_n : int, optional
            The number of best results to report. Default is 3.
        logging_interval : int, optional
            The logging interval. Default is 10.
        debug : int
            The debug level; 0 - silent; 1 - moderate, 2 - noisy (debug mode). Default is 1.

        Returns
        -------
        List[List[propulate.Individual] | propulate.Individual]
            The top-n best individuals on each island.
        """
        return self._run(top_n, logging_interval, debug)<|MERGE_RESOLUTION|>--- conflicted
+++ resolved
@@ -2,11 +2,7 @@
 import platform
 import random
 from pathlib import Path
-<<<<<<< HEAD
-from typing import Callable, Union, List, Type, Generator
-=======
-from typing import Callable, List, Optional, Type, Union
->>>>>>> 547c1fbf
+from typing import Callable, Generator, List, Optional, Type, Union
 
 import numpy as np
 from mpi4py import MPI
@@ -55,55 +51,15 @@
         immigration_propagator: Type[Propagator] = SelectMax,
         pollination: bool = True,
         checkpoint_path: Union[str, Path] = Path("./"),
-<<<<<<< HEAD
+        ranks_per_worker: int = 1,
         surrogate_factory: Callable[[], Surrogate] = None,
-=======
-        ranks_per_worker: int = 1,
->>>>>>> 547c1fbf
     ) -> None:
         """
         Initialize an island model with the given parameters.
 
         Parameters
         ----------
-<<<<<<< HEAD
         loss_fn: Union[Callable, Generator[float, None, None]]
-                 loss function to be minimized
-        propagator: propulate.propagators.Propagator
-                    propagator to apply for breeding
-        rng: random.Random
-             random number generator
-        generations: int
-                     number of generations
-        num_islands: int
-                     number of separate, equally sized evolutionary islands (ignored if ``island_sizes`` is not None)
-                     (differences +-1 possible due to load balancing)
-        island_sizes: numpy.ndarray
-                      array with numbers of workers for each island (heterogeneous case)
-        migration_topology: numpy.ndarray
-                            2D matrix where entry (i,j) specifies how many individuals are sent
-                            by island i to island j
-                            (int: absolute number, float: relative fraction of population)
-        migration_probability: float
-                               probability of migration after each generation
-        emigration_propagator: type[propulate.propagators.Propagator]
-                               emigration propagator, i.e., how to choose individuals for emigration
-                               that are sent to destination island.
-                               Should be some kind of selection operator.
-        immigration_propagator: type[propulate.propagators.Propagator]
-                                immigration propagator, i.e., how to choose individuals on target island
-                                to be replaced by immigrants.
-                                Should be some kind of selection operator.
-        pollination: bool
-                     If True, copies of emigrants are sent, otherwise, emigrants are removed from
-                     original island.
-        checkpoint_path: Union[Path, str]
-                         Path where checkpoints are loaded from and stored.
-        surrogate_factory: Callable[[], Surrogate]
-                           Function that returns a new instance of a Surrogate model.
-                           Only used when loss_fn is a generator function.
-=======
-        loss_fn : Callable
             The loss function to be minimized.
         propagator : propulate.propagators.Propagator
             The propagator, i.e., evolutionary operator, to apply for breeding.
@@ -133,7 +89,9 @@
             The path where checkpoints are loaded from and stored to. Default is the current working directory.
         ranks_per_worker : int, optional
             The number of ranks per worker. Default is 1.
->>>>>>> 547c1fbf
+        surrogate_factory: Callable[[], Surrogate]
+           Function that returns a new instance of a Surrogate model.
+           Only used when loss_fn is a generator function.
 
         Raises
         ------
@@ -318,11 +276,7 @@
                 emigration_propagator=emigration_propagator,
                 island_displs=island_displs,
                 island_counts=island_sizes,
-<<<<<<< HEAD
-                rng=rng,
                 surrogate_factory=surrogate_factory,
-=======
->>>>>>> 547c1fbf
             )
         else:
             if full_world_rank == 0:
@@ -343,11 +297,7 @@
                 immigration_propagator=immigration_propagator,
                 island_displs=island_displs,
                 island_counts=island_sizes,
-<<<<<<< HEAD
-                rng=rng,
                 surrogate_factory=surrogate_factory,
-=======
->>>>>>> 547c1fbf
             )
 
     def _run(
