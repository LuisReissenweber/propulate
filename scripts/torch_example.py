#!/usr/bin/env python3

<<<<<<< HEAD
import random

=======
>>>>>>> 670626db
import torch
from ignite.engine import Events, create_supervised_evaluator, create_supervised_trainer
from ignite.metrics import Accuracy, Loss
from torch import nn
from torch.utils.data import DataLoader
<<<<<<< HEAD

from pytorch_lightning import LightningModule, Trainer
from torchmetrics import Accuracy

=======
>>>>>>> 670626db
from torchvision.datasets import MNIST
from torchvision.transforms import Compose, Normalize, ToTensor

<<<<<<< HEAD
from mpi4py import MPI

from propulate.wrapper import Islands
from propulate.utils import get_default_propagator
# from propulate.propagators import SelectBest, SelectWorst

=======
from propulate import Propulator
from propulate.utils import get_default_propagator
>>>>>>> 670626db

num_generations = 3
pop_size = 2 * MPI.COMM_WORLD.size
GPUS_PER_NODE = 4

limits = {
    "convlayers": (2, 10),
    "activation": ("relu", "sigmoid", "tanh"),
    "lr": (0.01, 0.0001),
}


class Net(LightningModule):
    def __init__(self, convlayers, activation, lr, loss_fn):
        super(Net, self).__init__()

        self.lr = lr
        self.loss_fn = loss_fn
        layers = []
        layers += [
            nn.Sequential(nn.Conv2d(1,
                                    10,
                                    kernel_size=3,
                                    padding=1),
                          activation()),
        ]
        layers += [
            nn.Sequential(nn.Conv2d(10,
                                    10,
                                    kernel_size=3,
                                    padding=1),
                          activation())
            for _ in range(convlayers - 1)
        ]

        self.fc = nn.Linear(7840, 10)
        self.conv_layers = nn.Sequential(*layers)

        self.val_acc = Accuracy()

    def forward(self, x):
        b, c, w, h = x.size()
        x = self.conv_layers(x)
        x = x.view(b, 10 * 28 * 28)
        x = self.fc(x)

        return x

    def training_step(self, batch, batch_idx):
        x, y = batch
        loss = self.loss_fn(self(x), y)

        return loss

    def validation_step(self, batch, batch_idx):
        x, y = batch
        pred = self(x)
        loss = self.loss_fn(pred, y)
        val_acc = self.val_acc(torch.nn.functional.softmax(pred, dim=-1), y)
        if val_acc > self.best_accuracy:
            self.best_accuracy = val_acc
        return loss

    def configure_optimizers(self):
        optimizer = torch.optim.SGD(self.parameters(), lr=self.lr)
        return optimizer


def get_data_loaders(batch_size):
    data_transform = Compose([ToTensor(), Normalize((0.1307,), (0.3081,))])
    train_loader = DataLoader(
        MNIST(download=False, root=".", transform=data_transform, train=True),
        batch_size=batch_size,
        shuffle=True,
    )
    val_loader = DataLoader(
        MNIST(download=False, root=".", transform=data_transform, train=False),
        batch_size=1,
        shuffle=False,
    )
    return train_loader, val_loader


def ind_loss(params):
    convlayers = params["convlayers"]
    activation = params["activation"]
    lr = params["lr"]
    epochs = 2

    activations = {"relu": nn.ReLU, "sigmoid": nn.Sigmoid, "tanh": nn.Tanh}
    activation = activations[activation]
    loss_fn = torch.nn.CrossEntropyLoss()

    model = Net(convlayers, activation, lr, loss_fn)
    model.best_accuracy = 0.0

    train_loader, val_loader = get_data_loaders(8)
    trainer = Trainer(max_epochs=epochs,
                      accelerator='gpu',
                      devices=[
                          MPI.COMM_WORLD.Get_rank() % GPUS_PER_NODE
                              ],
                      enable_progress_bar=False,
                      )
    trainer.fit(model, train_loader, val_loader)

    return -model.best_accuracy.item()


if __name__ == "__main__":
    rng = random.Random(MPI.COMM_WORLD.rank)
    propagator = get_default_propagator(pop_size, limits, 0.7, 0.4, 0.1, rng=rng)
    islands = Islands(
            ind_loss,
            propagator,
            rng,
            generations=num_generations,
            num_isles=2,
            load_checkpoint="bla",
            migration_probability=0.9,
        )
    islands.evolve(top_n=1, logging_interval=1, DEBUG=2)<|MERGE_RESOLUTION|>--- conflicted
+++ resolved
@@ -1,36 +1,23 @@
 #!/usr/bin/env python3
 
-<<<<<<< HEAD
 import random
 
-=======
->>>>>>> 670626db
 import torch
-from ignite.engine import Events, create_supervised_evaluator, create_supervised_trainer
-from ignite.metrics import Accuracy, Loss
 from torch import nn
 from torch.utils.data import DataLoader
-<<<<<<< HEAD
 
 from pytorch_lightning import LightningModule, Trainer
 from torchmetrics import Accuracy
 
-=======
->>>>>>> 670626db
 from torchvision.datasets import MNIST
-from torchvision.transforms import Compose, Normalize, ToTensor
+from torchvision.transforms import Compose, ToTensor, Normalize
 
-<<<<<<< HEAD
 from mpi4py import MPI
 
 from propulate.wrapper import Islands
 from propulate.utils import get_default_propagator
 # from propulate.propagators import SelectBest, SelectWorst
 
-=======
-from propulate import Propulator
-from propulate.utils import get_default_propagator
->>>>>>> 670626db
 
 num_generations = 3
 pop_size = 2 * MPI.COMM_WORLD.size
@@ -69,7 +56,7 @@
         self.fc = nn.Linear(7840, 10)
         self.conv_layers = nn.Sequential(*layers)
 
-        self.val_acc = Accuracy()
+        self.val_acc = Accuracy('multiclass', num_classes=10)
 
     def forward(self, x):
         b, c, w, h = x.size()
