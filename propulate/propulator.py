--- conflicted
+++ resolved
@@ -7,11 +7,7 @@
 import inspect
 from operator import attrgetter
 from pathlib import Path
-<<<<<<< HEAD
-from typing import Callable, Union, List, Tuple, Type, Generator, Final
-=======
-from typing import Callable, List, Optional, Tuple, Type, Union
->>>>>>> 547c1fbf
+from typing import Callable, Final, Generator, List, Optional, Tuple, Type, Union
 
 import deepdiff
 import numpy as np
@@ -53,7 +49,7 @@
         The island displacements.
     island_idx : int
         The island's index.
-    loss_fn : Callable
+    loss_fn : Union[Callable, Generator[float, None, None]]
         The loss function to be minimized.
     migration_prob : float
         The migration probability.
@@ -92,56 +88,16 @@
         migration_topology: Optional[np.ndarray] = None,
         migration_prob: float = 0.0,
         emigration_propagator: Type[Propagator] = SelectMin,
-<<<<<<< HEAD
-        island_displs: np.ndarray = None,
-        island_counts: np.ndarray = None,
-        rng: random.Random = None,
-        surrogate_factory: Callable[[], Surrogate] = None,
-=======
         island_displs: Optional[np.ndarray] = None,
         island_counts: Optional[np.ndarray] = None,
->>>>>>> 547c1fbf
+        surrogate_factory: Callable[[], Surrogate] = None,
     ) -> None:
         """
         Initialize Propulator with given parameters.
 
         Parameters
         ----------
-<<<<<<< HEAD
         loss_fn: Union[Callable, Generator[float, None, None]]
-                 loss function to be minimized
-        propagator: propulate.propagators.Propagator
-                    propagator to apply for breeding
-        island_idx: int
-                    index of island
-        comm: MPI.Comm
-              intra-island communicator
-        generations: int
-                     number of generations to run
-        checkpoint_path: Union[Path, str]
-                         Path where checkpoints are loaded from and stored.
-        migration_topology: numpy.ndarray
-                            2D matrix where entry (i,j) specifies how many
-                            individuals are sent by island i to island j
-        migration_prob: float
-                        per-worker migration probability
-        emigration_propagator: type[propulate.propagators.Propagator]
-                               emigration propagator, i.e., how to choose individuals
-                               for emigration that are sent to destination island.
-                               Should be some kind of selection operator.
-        island_displs: numpy.ndarray
-                    array with MPI.COMM_WORLD rank of each island's worker 0
-                    Element i specifies MPI.COMM_WORLD rank of worker 0 on island with index i.
-        island_counts: numpy.ndarray
-                       array with number of workers per island
-                       Element i specifies number of workers on island with index i.
-        rng: random.Random
-             random number generator
-        surrogate_factory: Callable[[], Surrogate]
-                           Function that returns a new instance of a Surrogate model.
-                           Only used when loss_fn is a generator function.
-=======
-        loss_fn : Callable
             The loss function to be minimized.
         propagator : propulate.propagators.Propagator
             The propagator to apply for breeding.
@@ -174,7 +130,9 @@
         island_counts : numpy.ndarray, optional
             An array with the number of workers per island. Element i specifies the number of workers on island with
             index i.
->>>>>>> 547c1fbf
+        surrogate_factory: Callable[[], Surrogate]
+           Function that returns a new instance of a Surrogate model.
+           Only used when loss_fn is a generator function.
         """
         # Set class attributes.
         self.loss_fn = loss_fn  # Callable loss function
@@ -311,11 +269,7 @@
         return ind  # Return new individual.
 
     def _evaluate_individual(self) -> None:
-<<<<<<< HEAD
-        """
-        Breed and evaluate individual.
-        """
-
+        """Breed and evaluate individual."""
         ind = self._breed()  # Breed new individual.
         start_time = time.time()  # Start evaluation timer.
 
@@ -323,32 +277,29 @@
         if self.surrogate is not None:
             self.surrogate.start_run(ind)
 
-        # check if loss_fn is Generator or not
+        # define local loss_fn for parallelized evaluation
+        def loss_fn(individual):
+            if self.worker_sub_comm != MPI.COMM_SELF:
+                return self.loss_fn(individual, self.worker_sub_comm)
+            else:
+                return self.loss_fn(individual)
+
+        # check if loss_fn is Generator, prerequisite for surrogate model
         if inspect.isgeneratorfunction(self.loss_fn):
             last: float = 0.0
-            for last in self.loss_fn(ind):
+            for last in loss_fn(ind):
                 if self.surrogate is not None:
                     if self.surrogate.cancel(last):  # check cancel for each yield
                         break
             ind.loss = last  # set final loss as individual's loss
         else:
-            ind.loss = self.loss_fn(ind)  # Evaluate its loss
-
-        # lastly add final value to surrogate
+            ind.loss = loss_fn(ind)  # Evaluate its loss
+
+        # add final value to surrogate
         if self.surrogate is not None:
             self.surrogate.update(ind.loss)
-
-=======
-        """Breed and evaluate individual."""
-        ind = self._breed()  # Breed new individual.
-        start_time = time.time()  # Start evaluation timer.
-        if self.worker_sub_comm != MPI.COMM_SELF:
-            ind.loss = self.loss_fn(ind, self.worker_sub_comm)  # Evaluate its loss.
-        else:
-            ind.loss = self.loss_fn(ind)
         if self.propulate_comm is None:
             return
->>>>>>> 547c1fbf
         ind.evaltime = time.time()  # Stop evaluation timer.
         ind.evalperiod = ind.evaltime - start_time  # Calculate evaluation duration.
         self.population.append(
@@ -358,14 +309,11 @@
             f"Island {self.island_idx} Worker {self.island_comm.rank} Generation {self.generation}: BREEDING\n"
             f"Bred and evaluated individual {ind}."
         )
-<<<<<<< HEAD
 
         if self.surrogate is not None:
             # add Surrogate model data to individual for synchronization
             ind[SURROGATE_KEY] = self.surrogate.data()
 
-=======
->>>>>>> 547c1fbf
         # Tell other workers in own island about results to synchronize their populations.
         for r in range(
             self.island_comm.size
@@ -398,8 +346,9 @@
             log_string += f"Incoming individual to receive?...{probe_ind}\n"
             if probe_ind:
                 # Receive individual and add it to own population.
-<<<<<<< HEAD
-                ind_temp = self.comm.recv(source=stat.Get_source(), tag=INDIVIDUAL_TAG)
+                ind_temp = self.island_comm.recv(
+                    source=stat.Get_source(), tag=INDIVIDUAL_TAG
+                )
 
                 # only merge if Surrogate model is used
                 if SURROGATE_KEY in ind_temp and self.surrogate is not None:
@@ -408,11 +357,6 @@
                 if SURROGATE_KEY in ind_temp:
                     del ind_temp[SURROGATE_KEY]
 
-=======
-                ind_temp = self.island_comm.recv(
-                    source=stat.Get_source(), tag=INDIVIDUAL_TAG
-                )
->>>>>>> 547c1fbf
                 self.population.append(
                     ind_temp
                 )  # Add received individual to own worker-local population.
